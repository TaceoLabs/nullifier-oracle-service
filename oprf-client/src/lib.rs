use oprf_core::oprf::{BlindedOPrfRequest, OprfClient};
use std::ops::Shr;
use std::time::Instant;
use std::{collections::HashMap, str::FromStr, sync::Arc};

use ark_bn254::{Bn254, Fr};
use ark_ec::AffineRepr;
use ark_ff::{AdditiveGroup as _, BigInt, Field as _, LegendreSymbol, UniformRand as _};
use ark_serde_compat::groth16::Groth16Proof;
use groth16::{CircomReduction, ConstraintMatrices, Groth16, ProvingKey};
use oprf_core::shamir;
use oprf_core::{
    ddlog_equality::DLogEqualityChallenge,
    proof_input_gen::{nullifier::NullifierProofInput, query::QueryProofInput},
};
use oprf_types::api::v1::{ChallengeRequest, NullifierShareIdentifier, OprfRequest};
use oprf_types::crypto::UserPublicKeyBatch;
use oprf_types::{MerkleEpoch, MerkleRoot, RpId, ShareEpoch};
use rand::{CryptoRng, Rng};
use uuid::Uuid;
use witness::{BlackBoxFunction, ruint::aliases::U256};

pub use circom_types;
pub use eddsa_babyjubjub::{EdDSAPrivateKey, EdDSAPublicKey, EdDSASignature};
pub use groth16;
pub use oprf_core::proof_input_gen::query::MAX_PUBLIC_KEYS;

pub mod config;

pub mod tokio;

pub const MAX_DEPTH: usize = 30;

const QUERY_BYTES: &[u8] = include_bytes!("../../query_graph.bin");
const NULLIFIER_BYTES: &[u8] = include_bytes!("../../nullifier_graph.bin");

pub type ScalarField = ark_babyjubjub::Fr;
pub type BaseField = ark_babyjubjub::Fq;
pub type Affine = ark_babyjubjub::EdwardsAffine;
pub type Projective = ark_babyjubjub::EdwardsProjective;

pub struct CredentialsSignature {
    // Credential Signature
    pub type_id: BaseField,
    pub issuer: EdDSAPublicKey,
    pub hashes: [BaseField; 2], // [claims_hash, associated_data_hash]
    pub signature: EdDSASignature,
    pub genesis_issued_at: u64,
    pub expires_at: u64,
}

pub struct MerkleMembership {
    pub epoch: MerkleEpoch,
    pub root: MerkleRoot,
    pub depth: u64,
    pub mt_index: u64,
    pub siblings: Vec<BaseField>,
}

pub struct OprfQuery {
    pub rp_id: RpId,
    pub share_epoch: ShareEpoch,
    pub action: BaseField,
    pub nonce: BaseField,
    pub current_time_stamp: u64,
}

pub struct UserSignature {
    // Signature
    pub pk_batch: UserPublicKeyBatch,
    pub pk_index: u64, // 0..6
    pub signature: EdDSASignature,
}

pub type Result<T> = std::result::Result<T, Error>;

#[derive(Debug, thiserror::Error)]
pub enum Error {
    #[error(transparent)]
    ApiError(#[from] reqwest::Error),
    #[error("expected degree {threshold} responses, got {n}")]
    NotEnoughOprfResponses { n: usize, threshold: usize },
    #[error("failed to generate witness")]
    WitnessGeneration,
    #[error("failed to generate proof")]
    ProofGeneration,
    #[error("prove could not be verified")]
    InvalidProof,
    #[error("invalid merkle length, expected {expected}, but is {is}")]
    InvalidSiblingsLength { expected: usize, is: usize },
    #[error("invalid circuit graph")]
    InvalidCircuitGraph,
    #[error("DLog prove could not be verified")]
    InvalidDLogProof,
    #[error("Index in public-key batch must be in range [0..6], but is {0}")]
    InvalidPublicKeyIndex(u64),
    #[error(transparent)]
    InternalError(#[from] eyre::Report),
}

<<<<<<< HEAD
pub struct OprfSession {
    request_id: Uuid,
    credentials_signature: CredentialsSignature,
    merkle_membership: MerkleMembership,
}

pub struct OprfSessionSignedQuery {
    query_hash: BaseField,
    request_id: Uuid,
    merkle_epoch: MerkleEpoch,
    query: OprfQuery,
    credential_issuer: EdDSAPublicKey,
    blinded_request: BlindedOPrfRequest,
    query_input: QueryProofInput<MAX_DEPTH>,
}
=======
// TODO docs for fields
#[derive(Debug, Clone)]
pub struct NullifierArgs {
    pub rp_nullifier_key: Affine,
    pub share_epoch: ShareEpoch,
    pub sk: EdDSAPrivateKey,
    pub pks: [[BaseField; 2]; MAX_PUBLIC_KEYS],
    pub pk_index: u64,
    pub merkle_root: BaseField,
    pub mt_index: u64,
    pub siblings: [BaseField; MAX_DEPTH],
    pub rp_id: RpId,
    pub action: BaseField,
    pub signal_hash: BaseField,
    pub merkle_epoch: MerkleEpoch,
    pub nonce: BaseField,
    pub signature: k256::ecdsa::Signature,
    pub id_commitment_r: BaseField,
    pub degree: usize,
    pub query_pk: Arc<ProvingKey<Bn254>>,
    pub query_matrices: Arc<ConstraintMatrices<ark_bn254::Fr>>,
    pub nullifier_pk: Arc<ProvingKey<Bn254>>,
    pub nullifier_matrices: Arc<ConstraintMatrices<ark_bn254::Fr>>,
    pub cred_type_id: BaseField,
    pub cred_pk: EdDSAPublicKey,
    pub cred_sk: EdDSAPrivateKey,
    pub cred_hashes: [BaseField; 2], // In practice, these are 2 hashes
    pub genesis_issued_at: BaseField,
    pub expired_at: BaseField,
    pub current_time_stamp: u64,
}

#[instrument(level = "debug", skip_all)]
pub async fn nullifier<R: Rng + CryptoRng>(
    oprf_services: &[String],
    args: NullifierArgs,
    rng: &mut R,
) -> Result<(Groth16Proof, BaseField)> {
    let NullifierArgs {
        rp_nullifier_key,
        share_epoch,
        sk,
        pks,
        pk_index,
        merkle_root,
        mt_index,
        siblings,
        rp_id,
        action,
        signal_hash,
        merkle_epoch,
        nonce,
        signature,
        id_commitment_r,
        degree,
        query_pk,
        query_matrices,
        nullifier_pk,
        nullifier_matrices,
        cred_type_id,
        cred_pk,
        cred_sk,
        cred_hashes,
        genesis_issued_at,
        expired_at,
        current_time_stamp,
    } = args;
    let request_id = Uuid::new_v4();
    tracing::debug!("new request with id = {request_id}");
    tracing::debug!("generate query witness and proof");
    let (query_input, query) = QueryProofInput::new(
        request_id,
        sk,
        pks,
        pk_index,
        merkle_root,
        mt_index,
        siblings,
        rp_id.into(),
        action,
        nonce,
        cred_type_id,
        cred_sk,
        cred_hashes,
        genesis_issued_at,
        expired_at,
        current_time_stamp.into(),
        rng,
    );
    let blinded_query = Affine::new(query_input.q[0], query_input.q[1]);
    let (proof, public) = generate_query_proof(&query_input, &query_pk, &query_matrices, rng)?;
    assert_eq!(
        blinded_query,
        Affine::new(public[0], public[1]),
        "blinded query does not match"
    );

    tracing::debug!("request commitments");
    let req = OprfRequest {
        request_id,
        proof,
        point_b: blinded_query,
        rp_identifier: NullifierShareIdentifier { rp_id, share_epoch },
        merkle_epoch,
        action,
        nonce,
        signature,
        cred_pk,
        current_time_stamp,
        merkle_depth: 30,
    };
    let responses = oprf_request(oprf_services, &req).await;
    let (parties, selected_oprf_services, responses) =
        choose_party_responses(responses, degree, rng)?;
    let lagrange = shamir::lagrange_from_coeff(&parties);
    let commitments = responses
        .into_iter()
        .map(|res| res.commitments)
        .collect::<Vec<_>>();
>>>>>>> c1ffd86d

pub struct OprfSessionCreatedRequest {
    request_id: Uuid,
    oprf_request: OprfRequest,
    query: OprfQuery,
    blinded_request: BlindedOPrfRequest,
    query_proof_input: QueryProofInput<MAX_DEPTH>,
    query_hash: BaseField,
}

pub struct OprfSessionInitSessions {
    request_id: Uuid,
    challenge_request: ChallengeRequest,
    services: Vec<String>,
    lagrange: Vec<ScalarField>,
    blinded_request: BlindedOPrfRequest,
    blinded_response: Affine,
    query_proof_input: QueryProofInput<MAX_DEPTH>,
    query_hash: BaseField,
    rp_nullifier_key: Affine,
}

impl OprfSessionCreatedRequest {
    pub async fn init_sessions(
        self,
        oprf_services: &[String],
        threshold: usize,
        rp_nullifier_key: Affine,
    ) -> Result<OprfSessionInitSessions> {
        let (services, sessions) =
            tokio::init_sessions(oprf_services, threshold, self.oprf_request).await?;

        let (party_ids, commitments) = sessions
            .into_iter()
            .map(|session| {
                (
                    usize::from(session.party_id.into_inner() + 1),
                    session.commitments,
                )
            })
            .collect::<(Vec<_>, Vec<_>)>();

        let lagrange = shamir::lagrange_from_coeff(&party_ids);
        let (blinded_response, challenge) =
            DLogEqualityChallenge::combine_commitments_and_create_challenge_shamir(
                &commitments,
                &lagrange,
                rp_nullifier_key,
                self.blinded_request.blinded_query(),
            );
        Ok(OprfSessionInitSessions {
            query_proof_input: self.query_proof_input,
            query_hash: self.query_hash,
            request_id: self.request_id,
            lagrange,
            services,
            blinded_request: self.blinded_request,
            blinded_response,
            rp_nullifier_key,
            challenge_request: ChallengeRequest {
                request_id: self.request_id,
                challenge,
                rp_identifier: NullifierShareIdentifier {
                    rp_id: self.query.rp_id,
                    share_epoch: self.query.share_epoch,
                },
            },
        })
    }
}

impl OprfSessionInitSessions {
    pub async fn challenge<R: Rng + CryptoRng>(
        self,
        signal_hash: BaseField,
        id_commitment_r: BaseField,
        pk: &ProvingKey<Bn254>,
        matrices: &ConstraintMatrices<ark_bn254::Fr>,
        rng: &mut R,
    ) -> Result<(Groth16Proof, Vec<BaseField>, BaseField)> {
        let challenge = self.challenge_request.challenge.clone();
        let responses = tokio::finish_sessions(&self.services, self.challenge_request).await?;
        let proofs = responses
            .into_iter()
            .map(|res| res.proof_share)
            .collect::<Vec<_>>();
        let dlog_proof = challenge.combine_proofs_shamir(&proofs, &self.lagrange);
        tracing::info!("checking second proof");
        if !dlog_proof.verify(
            self.rp_nullifier_key,
            self.blinded_request.blinded_query(),
            self.blinded_response,
            Affine::generator(),
        ) {
            return Err(Error::InvalidDLogProof);
        }

        let nullifier_input = NullifierProofInput::new(
            self.request_id,
            self.rp_nullifier_key,
            signal_hash,
            self.query_proof_input,
            self.query_hash,
            self.blinded_response,
            dlog_proof,
            id_commitment_r,
        );
        let (proof, public) = generate_nullifier_proof(&nullifier_input, pk, matrices, rng)?;
        Ok((proof, public, nullifier_input.nullifier))
    }
}

impl OprfSessionSignedQuery {
    pub fn create_oprf_request<R: Rng + CryptoRng>(
        self,
        pk: &ProvingKey<Bn254>,
        matrices: &ConstraintMatrices<ark_bn254::Fr>,
        nonce_signature: k256::ecdsa::Signature,
        rng: &mut R,
    ) -> Result<OprfSessionCreatedRequest> {
        let inputs: HashMap<String, serde_json::Value> =
            serde_json::from_value(self.query_input.json()).expect("can deserialize input");
        let inputs = inputs
            .into_iter()
            .map(|(name, value)| (name, parse(value)))
            .collect();
        let witness = generate_witness(QUERY_BYTES, inputs)?;
        let (proof, _) = generate_proof(pk, matrices, &witness, rng)?;
        Ok(OprfSessionCreatedRequest {
            request_id: self.request_id,
            query_hash: self.query_hash,
            query_proof_input: self.query_input,
            oprf_request: OprfRequest {
                request_id: self.request_id,
                proof,
                point_b: self.blinded_request.blinded_query(),
                rp_identifier: NullifierShareIdentifier {
                    rp_id: self.query.rp_id,
                    share_epoch: self.query.share_epoch,
                },
                merkle_epoch: self.merkle_epoch,
                action: self.query.action,
                nonce: self.query.nonce,
                signature: nonce_signature,
                cred_pk: self.credential_issuer.clone(),
                current_time_stamp: self.query.current_time_stamp.into(),
            },
            blinded_request: self.blinded_request,
            query: self.query,
        })
    }
}

impl OprfSession {
    pub fn init(
        credentials_signature: CredentialsSignature,
        merkle_membership: MerkleMembership,
    ) -> Result<Self> {
        if merkle_membership.siblings.len() == MAX_DEPTH {
            Ok(Self {
                request_id: Uuid::new_v4(),
                credentials_signature,
                merkle_membership,
            })
        } else {
            Err(Error::InvalidSiblingsLength {
                expected: MAX_DEPTH,
                is: merkle_membership.siblings.len(),
            })
        }
    }

    pub fn sign_oprf_query<R: Rng + CryptoRng>(
        self,
        query: OprfQuery,
        pk_batch: UserPublicKeyBatch,
        pk_index: u64,
        sk: EdDSAPrivateKey,
        rng: &mut R,
    ) -> Result<OprfSessionSignedQuery> {
        if pk_index > 7 {
            return Err(Error::InvalidPublicKeyIndex(pk_index));
        }
        let query_hash = OprfClient::generate_query(
            self.merkle_membership.mt_index.into(),
            query.rp_id.into_inner().into(),
            query.action,
        );
        let oprf_client = OprfClient::new(sk.public().pk);
        let (blinded_request, blinding_factor) =
            oprf_client.blind_query(self.request_id, query_hash, rng);
        let signature = sk.sign(blinding_factor.query());

        let query_input = QueryProofInput::<MAX_DEPTH> {
            pk: pk_batch.into_proof_input(),
            pk_index: pk_index.into(),
            s: signature.s,
            r: [signature.r.x, signature.r.y],
            cred_type_id: self.credentials_signature.type_id,
            cred_pk: [
                self.credentials_signature.issuer.pk.x,
                self.credentials_signature.issuer.pk.y,
            ],
            cred_hashes: self.credentials_signature.hashes,
            cred_genesis_issued_at: self.credentials_signature.genesis_issued_at.into(),
            cred_expires_at: self.credentials_signature.expires_at.into(),
            cred_s: self.credentials_signature.signature.s,
            cred_r: [
                self.credentials_signature.signature.r.x,
                self.credentials_signature.signature.r.y,
            ],
            current_time_stamp: query.current_time_stamp.into(),
            merkle_root: self.merkle_membership.root.into_inner(),
            depth: self.merkle_membership.depth.into(),
            mt_index: self.merkle_membership.mt_index.into(),
            siblings: self
                .merkle_membership
                .siblings
                .try_into()
                .expect("checked in init step"),
            beta: blinding_factor.beta(),
            rp_id: query.rp_id.into_inner().into(),
            action: query.action,
            nonce: query.nonce,
            q: blinded_request.blinded_query_as_public_output(),
        };

        Ok(OprfSessionSignedQuery {
            query_hash,
            query,
            merkle_epoch: self.merkle_membership.epoch,
            request_id: self.request_id,
            blinded_request,
            credential_issuer: self.credentials_signature.issuer,
            query_input,
        })
    }
}

fn parse(value: serde_json::Value) -> Vec<U256> {
    match value {
        serde_json::Value::String(string) => {
            vec![U256::from_str(&string).expect("can deserialize field element")]
        }
        serde_json::Value::Array(values) => values.into_iter().flat_map(parse).collect(),
        _ => unimplemented!(),
    }
}

fn generate_nullifier_proof<const MERLE_DEPTH: usize, R: Rng + CryptoRng>(
    input: &NullifierProofInput<MERLE_DEPTH>,
    pk: &ProvingKey<Bn254>,
    matrices: &ConstraintMatrices<ark_bn254::Fr>,
    rng: &mut R,
) -> Result<(Groth16Proof, Vec<BaseField>)> {
    let inputs: HashMap<String, serde_json::Value> =
        serde_json::from_value(input.json()).expect("can deserialize input");
    let inputs = inputs
        .into_iter()
        .map(|(name, value)| (name, parse(value)))
        .collect();
    let witness = generate_witness(NULLIFIER_BYTES, inputs)?;
    generate_proof(pk, matrices, &witness, rng)
}

fn generate_witness(
    graph_bytes: &[u8],
    inputs: HashMap<String, Vec<U256>>,
) -> Result<Vec<ark_bn254::Fr>> {
    let graph = witness::init_graph(graph_bytes).map_err(|err| {
        tracing::error!("error during init_graph: {err:?}");
        Error::InvalidCircuitGraph
    })?;
    let bbfs = black_box_functions();
    let start = Instant::now();
    let witness = witness::calculate_witness(inputs, &graph, Some(&bbfs))
        .map_err(|err| {
            tracing::error!("error during calculate_witness: {err:?}");
            Error::WitnessGeneration
        })?
        .into_iter()
        .map(|v| ark_bn254::Fr::from(BigInt(v.into_limbs())))
        .collect::<Vec<_>>();
    tracing::debug!("witness extension took {}ms", start.elapsed().as_millis());
    Ok(witness)
}

fn generate_proof<R: Rng + CryptoRng>(
    pk: &ProvingKey<Bn254>,
    matrices: &ConstraintMatrices<ark_bn254::Fr>,
    witness: &[ark_bn254::Fr],
    rng: &mut R,
) -> Result<(Groth16Proof, Vec<BaseField>)> {
    let r = ark_bn254::Fr::rand(rng);
    let s = ark_bn254::Fr::rand(rng);

    let start = Instant::now();
    let proof = Groth16::prove::<CircomReduction>(pk, r, s, matrices, witness).map_err(|err| {
        tracing::error!("error during prove: {err:?}");
        Error::ProofGeneration
    })?;
    tracing::debug!("prove took {}ms", start.elapsed().as_millis());

    let inputs = witness[1..matrices.num_instance_variables].to_vec();
    Groth16::verify(&pk.vk, &proof, &inputs).map_err(|err| {
        tracing::error!("error during verify: {err:?}");
        Error::InvalidProof
    })?;

    Ok((Groth16Proof::from(proof), inputs))
}

fn black_box_functions() -> HashMap<String, BlackBoxFunction> {
    let mut bbfs: HashMap<String, BlackBoxFunction> = HashMap::new();
    bbfs.insert(
        "bbf_inv".to_string(),
        Arc::new(move |args: &[Fr]| -> Fr {
            // function bb_finv(in) {
            //     return in!=0 ? 1/in : 0;
            // }
            args[0].inverse().unwrap_or(Fr::ZERO)
        }),
    );
    bbfs.insert(
        "bbf_legendre".to_string(),
        Arc::new(move |args: &[Fr]| -> Fr {
            match args[0].legendre() {
                LegendreSymbol::Zero => Fr::from(0u64),
                LegendreSymbol::QuadraticResidue => Fr::from(1u64),
                LegendreSymbol::QuadraticNonResidue => -Fr::from(1u64),
            }
        }),
    );
    bbfs.insert(
        "bbf_sqrt_unchecked".to_string(),
        Arc::new(move |args: &[Fr]| -> Fr { args[0].sqrt().unwrap_or(Fr::ZERO) }),
    );
    bbfs.insert(
        "bbf_sqrt_input".to_string(),
        Arc::new(move |args: &[Fr]| -> Fr {
            // function bbf_sqrt_input(l, a, na) {
            //     if (l != -1) {
            //         return a;
            //     } else {
            //         return na;
            //     }
            // }
            if args[0] != -Fr::ONE {
                args[1]
            } else {
                args[2]
            }
        }),
    );
    bbfs.insert(
        "bbf_num_2_bits_helper".to_string(),
        Arc::new(move |args: &[Fr]| -> Fr {
            // function bbf_num_2_bits_helper(in, i) {
            //     return (in >> i) & 1;
            // }
            let a: U256 = args[0].into();
            let b: U256 = args[1].into();
            let ls_limb = b.as_limbs()[0];
            Fr::new((a.shr(ls_limb as usize) & U256::from(1)).into())
        }),
    );
    // the call to this function gets removed with circom --O2 optimization and circom-witness-rs can handle the optimized version without a bbf
    // bbfs.insert(
    //     "bbf_num_2_bits_neg_helper".to_string(),
    //     Arc::new(move |args: &[Fr]| -> Fr {
    //         // function bbf_num_2_bits_neg_helper(in, n) {
    //         //     return n == 0 ? 0 : 2**n - in;
    //         // }
    //         if args[1] == Fr::ZERO {
    //             Fr::ZERO
    //         } else {
    //             let a: U256 = args[1].into();
    //             let ls_limb = a.as_limbs()[0];
    //             let tmp: Fr = Fr::new((U256::from(1).shl(ls_limb as usize)).into());
    //             tmp - args[0]
    //         }
    //     }),
    // );
    bbfs
}

#[cfg(test)]
mod tests {
    use std::{fs::File, process::Command};

    use circom_types::Witness;

    use super::*;

    fn run_snarkjs_witness_gen(input: serde_json::Value, circuit: &str) -> Vec<ark_bn254::Fr> {
        let root = env!("CARGO_MANIFEST_DIR");
        // change cwd to dir
        let temp_dir = tempfile::tempdir().unwrap();
        let temp_path = temp_dir.path().display();
        dbg!(&temp_path);
        std::env::set_current_dir(temp_dir.path()).unwrap();

        std::fs::write(
            format!("{temp_path}/input.json"),
            serde_json::to_string(&input).unwrap(),
        )
        .unwrap();

        let status = Command::new("circom")
            .args([
                &format!("{root}/../circom/main/{circuit}.circom"),
                "-l",
                &format!("{root}/../circom/"),
                "--wasm",
                "--O2",
            ])
            .status()
            .unwrap();
        assert!(status.success());

        let status = Command::new("node")
            .args([
                &format!("{temp_path}/{circuit}_js/generate_witness.js"),
                &format!("{temp_path}/{circuit}_js/{circuit}.wasm"),
                &format!("{temp_path}/input.json"),
                &format!("{temp_path}/witness.wtns"),
            ])
            .status()
            .unwrap();
        assert!(status.success());

        let witness = Witness::<ark_bn254::Fr>::from_reader(
            File::open(format!("{temp_path}/witness.wtns")).unwrap(),
        )
        .unwrap();

        witness.values
    }

    #[test]
    #[ignore = "needs circom and node"]
    fn test_witness_calc_query() {
        let mut rng = rand::thread_rng();
        let (input, _) = QueryProofInput::<MAX_DEPTH>::generate(&mut rng);
        let should_witness = run_snarkjs_witness_gen(input.json(), "OPRFQueryProof");
        let inputs: HashMap<String, serde_json::Value> =
            serde_json::from_value(input.json()).expect("can deserialize input");
        let inputs = inputs
            .into_iter()
            .map(|(name, value)| (name, parse(value)))
            .collect();
        let is_witness = generate_witness(QUERY_BYTES, inputs).unwrap();
        assert_eq!(is_witness, should_witness);
    }

    #[test]
    #[ignore = "needs circom and node"]
    fn test_witness_calc_nullifier() {
        let mut rng = rand::thread_rng();
        let input = NullifierProofInput::<MAX_DEPTH>::generate(&mut rng);
        let should_witness = run_snarkjs_witness_gen(input.json(), "OPRFNullifierProof");
        let inputs: HashMap<String, serde_json::Value> =
            serde_json::from_value(input.json()).expect("can deserialize input");
        let inputs = inputs
            .into_iter()
            .map(|(name, value)| (name, parse(value)))
            .collect();
        let is_witness = generate_witness(NULLIFIER_BYTES, inputs).unwrap();
        assert_eq!(is_witness, should_witness);
    }
}<|MERGE_RESOLUTION|>--- conflicted
+++ resolved
@@ -98,7 +98,6 @@
     InternalError(#[from] eyre::Report),
 }
 
-<<<<<<< HEAD
 pub struct OprfSession {
     request_id: Uuid,
     credentials_signature: CredentialsSignature,
@@ -108,133 +107,13 @@
 pub struct OprfSessionSignedQuery {
     query_hash: BaseField,
     request_id: Uuid,
+    merkle_depth: u64,
     merkle_epoch: MerkleEpoch,
     query: OprfQuery,
     credential_issuer: EdDSAPublicKey,
     blinded_request: BlindedOPrfRequest,
     query_input: QueryProofInput<MAX_DEPTH>,
 }
-=======
-// TODO docs for fields
-#[derive(Debug, Clone)]
-pub struct NullifierArgs {
-    pub rp_nullifier_key: Affine,
-    pub share_epoch: ShareEpoch,
-    pub sk: EdDSAPrivateKey,
-    pub pks: [[BaseField; 2]; MAX_PUBLIC_KEYS],
-    pub pk_index: u64,
-    pub merkle_root: BaseField,
-    pub mt_index: u64,
-    pub siblings: [BaseField; MAX_DEPTH],
-    pub rp_id: RpId,
-    pub action: BaseField,
-    pub signal_hash: BaseField,
-    pub merkle_epoch: MerkleEpoch,
-    pub nonce: BaseField,
-    pub signature: k256::ecdsa::Signature,
-    pub id_commitment_r: BaseField,
-    pub degree: usize,
-    pub query_pk: Arc<ProvingKey<Bn254>>,
-    pub query_matrices: Arc<ConstraintMatrices<ark_bn254::Fr>>,
-    pub nullifier_pk: Arc<ProvingKey<Bn254>>,
-    pub nullifier_matrices: Arc<ConstraintMatrices<ark_bn254::Fr>>,
-    pub cred_type_id: BaseField,
-    pub cred_pk: EdDSAPublicKey,
-    pub cred_sk: EdDSAPrivateKey,
-    pub cred_hashes: [BaseField; 2], // In practice, these are 2 hashes
-    pub genesis_issued_at: BaseField,
-    pub expired_at: BaseField,
-    pub current_time_stamp: u64,
-}
-
-#[instrument(level = "debug", skip_all)]
-pub async fn nullifier<R: Rng + CryptoRng>(
-    oprf_services: &[String],
-    args: NullifierArgs,
-    rng: &mut R,
-) -> Result<(Groth16Proof, BaseField)> {
-    let NullifierArgs {
-        rp_nullifier_key,
-        share_epoch,
-        sk,
-        pks,
-        pk_index,
-        merkle_root,
-        mt_index,
-        siblings,
-        rp_id,
-        action,
-        signal_hash,
-        merkle_epoch,
-        nonce,
-        signature,
-        id_commitment_r,
-        degree,
-        query_pk,
-        query_matrices,
-        nullifier_pk,
-        nullifier_matrices,
-        cred_type_id,
-        cred_pk,
-        cred_sk,
-        cred_hashes,
-        genesis_issued_at,
-        expired_at,
-        current_time_stamp,
-    } = args;
-    let request_id = Uuid::new_v4();
-    tracing::debug!("new request with id = {request_id}");
-    tracing::debug!("generate query witness and proof");
-    let (query_input, query) = QueryProofInput::new(
-        request_id,
-        sk,
-        pks,
-        pk_index,
-        merkle_root,
-        mt_index,
-        siblings,
-        rp_id.into(),
-        action,
-        nonce,
-        cred_type_id,
-        cred_sk,
-        cred_hashes,
-        genesis_issued_at,
-        expired_at,
-        current_time_stamp.into(),
-        rng,
-    );
-    let blinded_query = Affine::new(query_input.q[0], query_input.q[1]);
-    let (proof, public) = generate_query_proof(&query_input, &query_pk, &query_matrices, rng)?;
-    assert_eq!(
-        blinded_query,
-        Affine::new(public[0], public[1]),
-        "blinded query does not match"
-    );
-
-    tracing::debug!("request commitments");
-    let req = OprfRequest {
-        request_id,
-        proof,
-        point_b: blinded_query,
-        rp_identifier: NullifierShareIdentifier { rp_id, share_epoch },
-        merkle_epoch,
-        action,
-        nonce,
-        signature,
-        cred_pk,
-        current_time_stamp,
-        merkle_depth: 30,
-    };
-    let responses = oprf_request(oprf_services, &req).await;
-    let (parties, selected_oprf_services, responses) =
-        choose_party_responses(responses, degree, rng)?;
-    let lagrange = shamir::lagrange_from_coeff(&parties);
-    let commitments = responses
-        .into_iter()
-        .map(|res| res.commitments)
-        .collect::<Vec<_>>();
->>>>>>> c1ffd86d
 
 pub struct OprfSessionCreatedRequest {
     request_id: Uuid,
@@ -380,7 +259,8 @@
                 nonce: self.query.nonce,
                 signature: nonce_signature,
                 cred_pk: self.credential_issuer.clone(),
-                current_time_stamp: self.query.current_time_stamp.into(),
+                current_time_stamp: self.query.current_time_stamp,
+                merkle_depth: self.merkle_depth,
             },
             blinded_request: self.blinded_request,
             query: self.query,
@@ -463,6 +343,7 @@
         };
 
         Ok(OprfSessionSignedQuery {
+            merkle_depth: self.merkle_membership.depth,
             query_hash,
             query,
             merkle_epoch: self.merkle_membership.epoch,
