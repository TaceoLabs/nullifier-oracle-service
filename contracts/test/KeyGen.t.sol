// SPDX-License-Identifier: UNLICENSED
pragma solidity ^0.8.20;

import {Test} from "forge-std/Test.sol";
import {KeyGen} from "../src/KeyGen.sol";
import {BabyJubjub} from "../src/BabyJubjub.sol";
import {Groth16Verifier} from "../src/Groth16Verifier.sol";

contract KeyGenTest is Test {
    KeyGen public gen;
    BabyJubjub public accumulator;
    Groth16Verifier public verifier;


    address alice = address(0x1);
    address bob = address(0x2);
    address carol = address(0x3);
    address taceoAdmin = address(0x4);

        function getValidProof() internal pure returns (KeyGen.Groth16Proof memory) {
            return KeyGen.Groth16Proof({
                pA: [
                    0x215ff06bdcaa01703b7586bac6b4c7df6d0f8db30e193b25ead4d9ef24e4a2ee,
                    0x07b5a5f3cebf93fea7424e917ce240b6b6ae4d497d4bd5fc754fe9505a589892
                ],
                pB: [
                    [
                        0x22909aa5f3fa70f1b3ea4294387d190d4bb6deae9ff2697e7fff5a70df446b72,
                        0x17455378cfd2b5ff1d5be41512abf32511cdf490a26405a0fef06b0e8e9ca203
                    ],
                    [
                        0x20f2fb3c3275362a8332e353a3dbcfc445b96700fe44afaf909926418b5a6ce1,
                        0x22b69ff116889c21dcd4256721b981838510cb4768c60d00a4054630ce3b06d4
                    ]
                ],
                pC: [
                    0x1d3190dcbfcf398dd72b0acbf46e325e56c20f7bf10d7137e7e81c225a188dcc,
                    0x0ef89d9f5f17706c737e6eee18311b6db37054c94bdc72965419a4b7026b4229
                ],
                pubSignals: [
                    0x1b1e9a6aeccca69f22cebb80c7c3eafaa0fbcdf987667bc227fdd00321b4a0c3,
                    0x14769465a224eda0f355d1f09580fb4a89474cdb9b4d874dc3c21c384503c553,
                    0x15f6d9f8b0c58a5ec2c6cd12dc1c9144eece2654ac541f199ff3e7de5d8f7ad9,
                    0x290502ecd06e093b98e7dc07312074e8bf1c9267f9d5e94719727463c4b6a306,
                    0x220138336a128ebf9a1465b7c6107061343cba68d626bd92dea42667cf47c5a4,
                    0x1fa3d8d7dbfb2cda8dbc6457fcd0ee696a1428496d95371d15395cfa9b3437d0,
                    0x2a3ac9425130ddd6a62d8f48eab49b704b903ede07de2b8cd5bb62d2d7d407c4,
                    0x1dbb8e88cbe7c38e766eb05fcd488ebddbc9276ee7c016e5658ed20e0e385a45,
                    0x15f6d9f8b0c58a5ec2c6cd12dc1c9144eece2654ac541f199ff3e7de5d8f7ad9,
                    0x290502ecd06e093b98e7dc07312074e8bf1c9267f9d5e94719727463c4b6a306,
                    0x15f6d9f8b0c58a5ec2c6cd12dc1c9144eece2654ac541f199ff3e7de5d8f7ad9,
                    0x290502ecd06e093b98e7dc07312074e8bf1c9267f9d5e94719727463c4b6a306,
                    0x15f6d9f8b0c58a5ec2c6cd12dc1c9144eece2654ac541f199ff3e7de5d8f7ad9,
                    0x290502ecd06e093b98e7dc07312074e8bf1c9267f9d5e94719727463c4b6a306,
                    0x0000000000000000000000000000000000000000000000000000000000000001,
                    0x043dd6222cc5c980000000000000000000000000000000000000000000000000,
                    0x281af7cd8cd56a00000000000000000000000000000000000000000000000000,
                    0x2a2b283a22a60200000000000000000000000000000000000000000000000000,
                    0x1cdd273c07571a00000000000000000000000000000000000000000000000000,
                    0x2a6bc12aef73d800000000000000000000000000000000000000000000000000,
                    0x0a77b905b6e70e80000000000000000000000000000000000000000000000000,
                    0x2989c7c598742e00000000000000000000000000000000000000000000000000,
                    0x04f5106948b99300000000000000000000000000000000000000000000000000,
                    0x0d96f9a57d4e0c00000000000000000000000000000000000000000000000000                ]
            });
    }
<<<<<<< HEAD

    function _registerDefaultParticipants() internal {
        address[] memory participants = new address[](3);
        participants[0] = alice;
        participants[1] = bob;
        participants[2] = carol;

        bytes memory peerKeys = hex"deadbeef"; // dummy peer keys

        vm.startPrank(taceoAdmin);
        gen.registerParticipants(participants, peerKeys);
        vm.stopPrank();
    }
=======
>>>>>>> e70b1c6e

    function setUp() public {
        accumulator = new BabyJubjub();
        verifier = new Groth16Verifier();
<<<<<<< HEAD
        gen = new KeyGen(address(verifier), address(accumulator), 2, taceoAdmin);
=======
        gen = new KeyGen(address(verifier), address(accumulator), 1, taceoAdmin);
>>>>>>> e70b1c6e
    }

    function testProof() public {
        KeyGen.Groth16Proof memory proof = getValidProof();
        assert(verifier.verifyProof(proof.pA, proof.pB, proof.pC, proof.pubSignals));
    }

     function testRegisterParticipants() public {
        address[] memory participants = new address[](3);
        participants[0] = alice;
        participants[1] = bob;
        participants[2] = carol;

        bytes memory peerKeys = hex"deadbeef"; // dummy peer keys

        vm.prank(taceoAdmin);
        gen.registerParticipants(participants, peerKeys);
        vm.stopPrank();

        assertEq(gen.participants(0), alice, "First participant should be alice");
        assertEq(gen.participants(1), bob, "Second participant should be bob");
        assertEq(gen.participants(2), carol, "Third participant should be carol");

        assertEq(gen.participantIndex(alice), 0, "Alice should have index 0");
        assertEq(gen.participantIndex(bob), 1, "Bob should have index 1");
        assertEq(gen.participantIndex(carol), 2, "Carol should have index 2");

        assertTrue(gen.getReadyState(), "Contract should be ready");
    }

    function testInitKeyGenEmitsRound1() public {
        bytes memory ecdsaPubKey = hex"1234";

        _registerDefaultParticipants();

        vm.expectEmit(true, true, true, true);
        emit KeyGen.SecretGenRound1(1, 2); // sessionId=1, threshold=2

        vm.startPrank(taceoAdmin);
        gen.initKeyGen(1, ecdsaPubKey);
        vm.stopPrank();
    }

    function testRound1ThenRound2Flow() public {
        uint128 sessionId = 1;
        bytes memory pubKey = hex"1111";
        _registerDefaultParticipants();

        vm.startPrank(taceoAdmin);
        gen.initKeyGen(sessionId, pubKey);
<<<<<<< HEAD
        vm.stopPrank();

=======
>>>>>>> e70b1c6e
        KeyGen.BabyJubjubElement memory testElement = KeyGen.BabyJubjubElement(
            5299619240641551281634865583518297030282874472190772894086521144482721001553,
            16950150798460657717958625567821834550301663161624707787222815936182638968203
        );
        KeyGen.Round1Data memory testRound1Data = KeyGen.Round1Data(
            testElement,
            123
        );

        // Each participant submits round1
        vm.startPrank(alice);
        gen.addRound1Contribution(sessionId, testRound1Data);
        vm.stopPrank();

        vm.startPrank(bob);
        gen.addRound1Contribution(sessionId, testRound1Data);
        vm.stopPrank();

        vm.expectEmit(true, true, true, true);
        emit KeyGen.SecretGenRound2(sessionId, hex"deadbeef");

        vm.startPrank(carol);
        gen.addRound1Contribution(sessionId, testRound1Data);
        vm.stopPrank();
    }

    function testRound2ThenFinalizeFlow() public {
        uint128 sessionId = 2;
        bytes memory pubKey = hex"2222";
<<<<<<< HEAD

=======
>>>>>>> e70b1c6e
        KeyGen.Groth16Proof memory proof = getValidProof();
        KeyGen.BabyJubjubElement memory testElement = KeyGen.BabyJubjubElement(
            5299619240641551281634865583518297030282874472190772894086521144482721001553,
            16950150798460657717958625567821834550301663161624707787222815936182638968203
        );
        KeyGen.Round1Data memory testRound1Data = KeyGen.Round1Data(
            testElement,
            456
        );
<<<<<<< HEAD

        _registerDefaultParticipants();

        vm.startPrank(taceoAdmin);
=======
>>>>>>> e70b1c6e
        gen.initKeyGen(sessionId, pubKey);
        vm.stopPrank();

        // All round1 first
        vm.prank(alice); gen.addRound1Contribution(sessionId, testRound1Data);
        vm.prank(bob);   gen.addRound1Contribution(sessionId, testRound1Data);
        vm.prank(carol); gen.addRound1Contribution(sessionId, testRound1Data);

        // Two round2 contributions already submitted
        vm.prank(alice); gen.addRound2Contribution(sessionId, hex"bbb1", proof);
        vm.prank(bob);   gen.addRound2Contribution(sessionId, hex"bbb2", proof);

        // Build expected array exactly as contract will have it
        KeyGen.Round1Data[] memory expectedRound1 =
            new KeyGen.Round1Data[](3);
        expectedRound1[0] = testRound1Data;
        expectedRound1[1] = testRound1Data;
        expectedRound1[2] = testRound1Data;

        KeyGen.RpSecretGenCiphertexts[] memory expectedRound2 =
            new KeyGen.RpSecretGenCiphertexts[](3);
        expectedRound2[0] = KeyGen.RpSecretGenCiphertexts({ data: hex"bbb1" });
        expectedRound2[1] = KeyGen.RpSecretGenCiphertexts({ data: hex"bbb2" });
        expectedRound2[2] = KeyGen.RpSecretGenCiphertexts({ data: hex"bbb3" });

        // Expect the Finalize event — check indexed rpId (topic1) and full data (last boolean = true)
        vm.expectEmit(true, false, false, true);
        emit KeyGen.SecretGenFinalize(sessionId, pubKey, expectedRound1, expectedRound2);

        // Trigger final submission (this call should emit the Finalize event)
        vm.prank(carol);
        gen.addRound2Contribution(sessionId, hex"bbb3", proof);
    }
}<|MERGE_RESOLUTION|>--- conflicted
+++ resolved
@@ -64,7 +64,6 @@
                     0x0d96f9a57d4e0c00000000000000000000000000000000000000000000000000                ]
             });
     }
-<<<<<<< HEAD
 
     function _registerDefaultParticipants() internal {
         address[] memory participants = new address[](3);
@@ -78,17 +77,11 @@
         gen.registerParticipants(participants, peerKeys);
         vm.stopPrank();
     }
-=======
->>>>>>> e70b1c6e
 
     function setUp() public {
         accumulator = new BabyJubjub();
         verifier = new Groth16Verifier();
-<<<<<<< HEAD
         gen = new KeyGen(address(verifier), address(accumulator), 2, taceoAdmin);
-=======
-        gen = new KeyGen(address(verifier), address(accumulator), 1, taceoAdmin);
->>>>>>> e70b1c6e
     }
 
     function testProof() public {
@@ -139,11 +132,8 @@
 
         vm.startPrank(taceoAdmin);
         gen.initKeyGen(sessionId, pubKey);
-<<<<<<< HEAD
-        vm.stopPrank();
-
-=======
->>>>>>> e70b1c6e
+        vm.stopPrank();
+
         KeyGen.BabyJubjubElement memory testElement = KeyGen.BabyJubjubElement(
             5299619240641551281634865583518297030282874472190772894086521144482721001553,
             16950150798460657717958625567821834550301663161624707787222815936182638968203
@@ -173,10 +163,6 @@
     function testRound2ThenFinalizeFlow() public {
         uint128 sessionId = 2;
         bytes memory pubKey = hex"2222";
-<<<<<<< HEAD
-
-=======
->>>>>>> e70b1c6e
         KeyGen.Groth16Proof memory proof = getValidProof();
         KeyGen.BabyJubjubElement memory testElement = KeyGen.BabyJubjubElement(
             5299619240641551281634865583518297030282874472190772894086521144482721001553,
@@ -186,13 +172,10 @@
             testElement,
             456
         );
-<<<<<<< HEAD
 
         _registerDefaultParticipants();
 
         vm.startPrank(taceoAdmin);
-=======
->>>>>>> e70b1c6e
         gen.initKeyGen(sessionId, pubKey);
         vm.stopPrank();
 
