--- conflicted
+++ resolved
@@ -35,12 +35,8 @@
     // Events
     event SecretGenRound1(uint128 indexed rpId, uint16 threshold);
     event SecretGenRound2(uint128 indexed rpId, bytes peerPublicKeyList);
-<<<<<<< HEAD
-    event SecretGenFinalize(uint128 indexed rpId, bytes rpPublicKey, RpSecretGenCiphertexts[] round2Contributions);
-    event SecretGenNullifierKeyCreated(uint128 indexed rpId, bytes rpNullifierKey);
-=======
     event SecretGenFinalize(uint128 indexed rpId, bytes rpPublicKey, RpSecretGenCommitment[] round1Contributions, RpSecretGenCiphertexts[] round2Contributions);
->>>>>>> 01f7a47d
+    event SecretGenNullifierKeyCreated(uint128 indexed rpId, RpSecretGenCommitment[] nullifierKey);
 
     constructor(address[] memory _participants, uint16 _threshold, bytes memory _peerKeys) {
         require(_participants.length > 0, "Need participants");
@@ -61,7 +57,7 @@
     }
 
     function getRpNullifierKey(uint128 rpId) external view returns (RpSecretGenCommitment[] memory) {
-        return keyStorage[id];
+        return keyStorage[rpId];
     }
 
     // Initialize a new session
@@ -110,7 +106,6 @@
         require(st.round1[idx].data.length == 0, "Already submitted");
 
         //TODO: Add BabyJubJub Points together and keep running total
-        // Here is just a single commitment...
         st.round1[idx] = RpSecretGenCommitment(commitment);
 
 
@@ -132,15 +127,7 @@
 
         st.round2[idx] = RpSecretGenCiphertexts(ciphertext);
 
-<<<<<<< HEAD
         _tryEmitFinalizeEvent(rpId, st);
-=======
-        // If all round2 submitted, emit Finalize event for everyone
-        if (allRound2Submitted(st) && !st.finalizeEventEmitted) {
-            st.finalizeEventEmitted = true;
-            emit SecretGenFinalize(id, st.ecdsaPubKey, st.round1, st.round2);
-        }
->>>>>>> 01f7a47d
     }
 
     // Finalize submission
@@ -185,7 +172,6 @@
 
         st.round2EventEmitted = true;
 
-        console.log("Emitting secret gen round2");
         emit SecretGenRound2(rpId, peerKeys);
     }
 
@@ -195,8 +181,7 @@
 
         st.finalizeEventEmitted = true;
 
-        console.log("Emitting secret gen round2");
-        emit SecretGenFinalize(rpId, st.ecdsaPubKey, st.round2);
+        emit SecretGenFinalize(rpId, st.ecdsaPubKey, st.round1, st.round2);
     }
 
     function _tryEmitNullifierKeyCreatedEvent(uint128 rpId, RpNullifierGenState storage st) private {
@@ -205,9 +190,9 @@
 
         st.storedNullifier = true;
         //TODO: Need to set this to be the actual added full key...
+        // This is incorrect yes?
         keyStorage[rpId] = st.round1;
 
-        console.log("created nullifier key");
         emit SecretGenNullifierKeyCreated(rpId, st.round1);
     }
 
